# Python package
# Create and test a Python package on multiple Python versions.
# Add steps that analyze code, save the dist with the build record, publish to a PyPI-compatible index, and more:
# https://docs.microsoft.com/azure/devops/pipelines/languages/python

trigger:
  tags:
    include:
      - '*'
  branches:
    include:
      - "master"
      - "release/*"
      - "refs/tags/*"

schedules:
  - cron: "0 0 * * *" # At the end of every day
    displayName: Daily midnight testing
    branches:
      include:
        - "master"

pr:
  branches:
    include:
      - "master"
      - "release/*"
  paths:
    include:
      - ".actions/**"
      - ".azure/app-cloud-e2e.yml"
      - "src/lightning/__about__.py"
      - "src/lightning/__init__.py"
      - "src/lightning/__main__.py"
      - "src/lightning/__setup__.py"
      - "src/lightning/__version__.py"
      - "src/lightning/app/**"
      - "src/lightning_app/*"
      - "examples/app/**"
      - "requirements/app/**"
      - "tests/integrations_app/**"
      - "setup.py"
    exclude:
      - "!tests/integrations_app/flagship/**"
      - "requirements/*/docs.txt"
      - "*.md"
      - "**/*.md"

# variables are automatically exported as environment variables so this will override pip's default cache dir
variables:
  - name: pip_cache_dir
    value: $(Pipeline.Workspace)/.pip
  - name: local_id
    value: $(Build.BuildId)
  - name: video_artifact_dir
    value: ./videos

jobs:
  - job: test_e2e
    pool: "azure-cpus"
    container:
      # see all available tags: https://mcr.microsoft.com/en-us/product/playwright/python/tags
      image: mcr.microsoft.com/playwright/python:v1.30.0-focal
      options: "--shm-size=4gb"
    strategy:
      matrix:
        'App: v0_app':
          name: "v0_app"
          dir: "public"
          queue_type: "redis"
        'App: boring_app':
          name: "boring_app"
          dir: "public"
          queue_type: "redis"
        'App: boring_app / HTTP':
          name: "boring_app"
          dir: "public"
          queue_type: "http"
        'App: template_streamlit_ui':
          name: "template_streamlit_ui"
          dir: "public"
          queue_type: "redis"
        'App: template_react_ui':
          name: "template_react_ui"
          dir: "public"
          queue_type: "redis"
        # 'App: template_jupyterlab':  # TODO: clarify where these files lives
        #   name: "template_jupyterlab"
        'App: installation_commands_app':
          name: "installation_commands_app"
          dir: "public"
          queue_type: "redis"
        'App: drive':
          name: "drive"
          dir: "public"
          queue_type: "redis"
        'App: payload':
          name: "payload"
          dir: "public"
          queue_type: "redis"
        'App: commands_and_api':
          name: "commands_and_api"
          dir: "public"
          queue_type: "redis"
<<<<<<< HEAD
        # FixMe any time soon
        #'App: quick_start':
=======
        #'App: quick_start':  # todo: consider adding back when fixed
>>>>>>> 26a549e8
        #  name: "quick_start"
        #  dir: "public"
        #  queue_type: "redis"
        'App: idle_timeout':
          name: "idle_timeout"
          dir: "local"
          queue_type: "redis"
        'App: collect_failures':
          name: "collect_failures"
          dir: "local"
          queue_type: "redis"
        'App: custom_work_dependencies':
          name: "custom_work_dependencies"
          dir: "local"
          queue_type: "redis"
    timeoutInMinutes: "15"
    cancelTimeoutInMinutes: "1"
    # values: https://docs.microsoft.com/en-us/azure/devops/pipelines/process/phases?view=azure-devops&tabs=yaml#workspace
    workspace:
      clean: all
    variables:
      FREEZE_REQUIREMENTS: "1"
      HEADLESS: '1'
      PACKAGE_LIGHTNING: '1'
      CLOUD: '1'
      VIDEO_LOCATION: $(video_artifact_dir)
      PR_NUMBER: $(local_id)
      TEST_APP_NAME: $(name)
      TEST_APP_FOLDER: $(dir)
      HAR_LOCATION: './artifacts/hars'
      SLOW_MO: '50'
      LIGHTNING_DEBUG: '1'
      LIGHTNING_CLOUD_QUEUE_TYPE: $(queue_type)
    steps:

    - script: echo '##vso[task.setvariable variable=local_id]$(System.PullRequest.PullRequestNumber)'
      displayName: "Set id for this PR"
      condition: eq(variables['Build.Reason'], 'PullRequest')

    - bash: |
        whoami
        mkdir -p $(VIDEO_LOCATION)
        printf "local id: $(local_id)\n"
        python --version
        pip --version
      displayName: 'Info'

    # TODO: we are testing it as `lightning`, so add also version for `lightning_app`
    - bash: |
        pip install -e .[test] \
          -f https://download.pytorch.org/whl/cpu/torch_stable.html
      displayName: 'Install Lightning & dependencies'

    - bash: |
        python -m playwright install  # --with-deps
      displayName: 'Install Playwright system dependencies'

    # The magic happens here it doesn't need to install the quick start dependencies.
    # This test is very important to test the main user story of lightning app.
    # It also e2e tests running on cloud without installing dependencies.
    #- bash: |
    #    rm -rf examples/app/lightning-quick-start || true
    #    git clone https://github.com/Lightning-AI/lightning-quick-start examples/app/lightning-quick-start
    #  condition: eq(variables['name'], 'quick_start')
    #  displayName: 'Clone Quick start Repo'

    - bash: |
        rm -rf examples/app/template_react_ui || true
        git clone https://github.com/Lightning-AI/lightning-template-react examples/app/template_react_ui
      condition: eq(variables['name'], 'template_react_ui')
      displayName: 'Clone Template React UI Repo'

    # Replace imports to use `lightning` instead of `lightning_app` since we install lightning only ATM
    - bash: |
        pip install -q -r .actions/requirements.txt
        python .actions/assistant.py copy_replace_imports \
          --source_dir="./examples" --source_import="lightning_app" --target_import="lightning.app"
      displayName: 'Adjust examples'

    - bash: pip --version && pip list
      displayName: 'List pip dependency'

    - bash: |
        ls -l examples/app/$(TEST_APP_NAME)
        echo ${TEST_FILE}
        python -m pytest ${TEST_FILE}::test_$(TEST_APP_NAME)_example_cloud \
          --timeout=540 --capture=no -v --color=yes
      env:
        TEST_FILE: tests/integrations_app/$(TEST_APP_FOLDER)/test_$(TEST_APP_NAME).py
        #LAI_USER: $(LAI_USER)  # for STAGING
        #LAI_PASS: $(LAI_PASS)  # for STAGING
        LIGHTNING_USER_ID: $(LIGHTNING_USER_ID_PROD)
        LIGHTNING_API_KEY: $(LIGHTNING_API_KEY_PROD)
        LIGHTNING_USERNAME: $(LIGHTNING_USERNAME_PROD)
        LIGHTNING_CLOUD_URL: $(LIGHTNING_CLOUD_URL_PROD)
      displayName: 'Run the tests'

    - task: PublishPipelineArtifact@1
      condition: failed()
      inputs:
        path: "$(video_artifact_dir)/$(name)"
        artifactName: $(name)
        publishLocation: 'pipeline'
      displayName: 'Publish videos'

    - bash: |
        time python -c "from lightning.app import testing; testing.delete_cloud_lightning_apps()"
      condition: always()
      timeoutInMinutes: "3"
      env:
        #LAI_USER: $(LAI_USER)  # for STAGING
        #LAI_PASS: $(LAI_PASS)  # for STAGING
        LIGHTNING_USER_ID: $(LIGHTNING_USER_ID_PROD)
        LIGHTNING_API_KEY: $(LIGHTNING_API_KEY_PROD)
        LIGHTNING_USERNAME: $(LIGHTNING_USERNAME_PROD)
        LIGHTNING_CLOUD_URL: $(LIGHTNING_CLOUD_URL_PROD)
      displayName: 'Clean Previous Apps'<|MERGE_RESOLUTION|>--- conflicted
+++ resolved
@@ -102,12 +102,7 @@
           name: "commands_and_api"
           dir: "public"
           queue_type: "redis"
-<<<<<<< HEAD
-        # FixMe any time soon
-        #'App: quick_start':
-=======
         #'App: quick_start':  # todo: consider adding back when fixed
->>>>>>> 26a549e8
         #  name: "quick_start"
         #  dir: "public"
         #  queue_type: "redis"
