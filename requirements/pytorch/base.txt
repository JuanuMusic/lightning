# NOTE: the upper bound for the package version is only set for CI stability, and it is dropped while installing this package
#  in case you want to preserve/enforce restrictions on the latest compatible version, add "strict" as an in-line comment

numpy >=1.17.2, <1.24.2
torch >=1.11.0, <=2.0.0
tqdm >=4.57.0, <4.65.0
PyYAML >=5.4, <=6.0
fsspec[http]>2021.06.0, <2023.2.0
<<<<<<< HEAD
torchmetrics >=0.7.0, <0.12.0  # needed for using fixed compare_version
packaging >=17.1, <=23.0
typing-extensions >=4.0.0, <=4.4.0
lightning-utilities >=0.7.0, <0.9.0
=======
torchmetrics>=0.7.0, <0.12.0  # needed for using fixed compare_version
packaging>=17.1, <=23.0
typing-extensions>=4.0.0, <=4.4.0
lightning-utilities>=0.8.0, <0.9.0
>>>>>>> da883e73
<|MERGE_RESOLUTION|>--- conflicted
+++ resolved
@@ -5,15 +5,8 @@
 torch >=1.11.0, <=2.0.0
 tqdm >=4.57.0, <4.65.0
 PyYAML >=5.4, <=6.0
-fsspec[http]>2021.06.0, <2023.2.0
-<<<<<<< HEAD
+fsspec[http] >2021.06.0, <2023.2.0
 torchmetrics >=0.7.0, <0.12.0  # needed for using fixed compare_version
 packaging >=17.1, <=23.0
 typing-extensions >=4.0.0, <=4.4.0
-lightning-utilities >=0.7.0, <0.9.0
-=======
-torchmetrics>=0.7.0, <0.12.0  # needed for using fixed compare_version
-packaging>=17.1, <=23.0
-typing-extensions>=4.0.0, <=4.4.0
-lightning-utilities>=0.8.0, <0.9.0
->>>>>>> da883e73
+lightning-utilities >=0.8.0, <0.9.0