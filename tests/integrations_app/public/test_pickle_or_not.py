--- conflicted
+++ resolved
@@ -3,12 +3,9 @@
 import pytest
 from click.testing import CliRunner
 
-<<<<<<< HEAD
+from integrations_app.public import _PATH_EXAMPLES
+
 from lightning.cli.lightning_cli import run_app
-=======
-from integrations_app.public import _PATH_EXAMPLES
-from lightning.app.cli.lightning_cli import run_app
->>>>>>> 63b90349
 
 
 # TODO: Investigate why it doesn't work
