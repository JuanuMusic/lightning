--- conflicted
+++ resolved
@@ -2,12 +2,9 @@
 
 from click.testing import CliRunner
 
-<<<<<<< HEAD
+from integrations_app.local import _PATH_APPS
+
 from lightning.cli.lightning_cli import run_app
-=======
-from integrations_app.local import _PATH_APPS
-from lightning.app.cli.lightning_cli import run_app
->>>>>>> 63b90349
 
 
 def test_core_features_app_example():
