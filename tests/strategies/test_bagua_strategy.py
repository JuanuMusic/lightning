# Copyright The PyTorch Lightning team.
#
# Licensed under the Apache License, Version 2.0 (the "License");
# you may not use this file except in compliance with the License.
# You may obtain a copy of the License at
#
#     http://www.apache.org/licenses/LICENSE-2.0
#
# Unless required by applicable law or agreed to in writing, software
# distributed under the License is distributed on an "AS IS" BASIS,
# WITHOUT WARRANTIES OR CONDITIONS OF ANY KIND, either express or implied.
# See the License for the specific language governing permissions and
# limitations under the License.
from unittest import mock

import pytest
import torch

from pytorch_lightning import Trainer
from pytorch_lightning.strategies import BaguaStrategy
from pytorch_lightning.trainer.states import TrainerFn
from pytorch_lightning.utilities.exceptions import MisconfigurationException
from tests.helpers.boring_model import BoringModel
from tests.helpers.runif import RunIf


class BoringModel4QAdam(BoringModel):
    def configure_optimizers(self):
        from bagua.torch_api.algorithms.q_adam import QAdamOptimizer

        optimizer = QAdamOptimizer(self.layer.parameters(), lr=0.05, warmup_steps=20)
        lr_scheduler = torch.optim.lr_scheduler.StepLR(optimizer, step_size=1)
        return [optimizer], [lr_scheduler]


@RunIf(min_cuda_gpus=1, bagua=True)
def test_bagua_default(tmpdir):
    trainer = Trainer(
        default_root_dir=tmpdir,
        fast_dev_run=1,
        strategy="bagua",
        accelerator="gpu",
        devices=1,
    )
    assert isinstance(trainer.strategy, BaguaStrategy)


<<<<<<< HEAD
@RunIf(min_gpus=2, bagua=True)
def test_bagua_manual(tmpdir):
    class ManualBackwardModel(BoringModel):
        def __init__(self):
            super().__init__()
            self.automatic_optimization = False

        def training_step(self, batch, batch_idx):
            output = self(batch)
            opt = self.optimizers()[0]
            opt.zero_grad()
            loss = self.loss(batch, output)
            self.manual_backward(loss)
            opt.step()
            return {"loss": loss}

    model = ManualBackwardModel()
    trainer = Trainer(
        default_root_dir=tmpdir,
        fast_dev_run=1,
        strategy="bagua",
        accelerator="gpu",
        devices=1,
    )
    trainer.fit(model)

    for param in model.parameters():
        assert torch.norm(param) < 3


@RunIf(min_gpus=2, standalone=True, bagua=True)
=======
@RunIf(min_cuda_gpus=2, standalone=True, bagua=True)
>>>>>>> a6e9bc29
def test_async_algorithm(tmpdir):
    model = BoringModel()
    bagua_strategy = BaguaStrategy(algorithm="async")
    trainer = Trainer(
        default_root_dir=tmpdir,
        fast_dev_run=1,
        strategy=bagua_strategy,
        accelerator="gpu",
        devices=2,
        enable_progress_bar=False,
        enable_model_summary=False,
    )
    trainer.fit(model)

    for param in model.parameters():
        assert torch.norm(param) < 3


@RunIf(min_cuda_gpus=1, bagua=True)
@pytest.mark.parametrize(
    "algorithm", ["gradient_allreduce", "bytegrad", "qadam", "decentralized", "low_precision_decentralized"]
)
def test_configuration(algorithm, tmpdir):
    model = BoringModel()
    bagua_strategy = BaguaStrategy(algorithm=algorithm)
    trainer = Trainer(
        default_root_dir=tmpdir,
        fast_dev_run=1,
        strategy=bagua_strategy,
        accelerator="gpu",
        devices=1,
    )
    trainer.state.fn = TrainerFn.FITTING
    trainer.strategy.connect(model)
    trainer.lightning_module.trainer = trainer

    with mock.patch(
        "bagua.torch_api.data_parallel.bagua_distributed.BaguaDistributedDataParallel.__init__", return_value=None
    ), mock.patch("bagua.torch_api.communication.is_initialized", return_value=True):
        if algorithm == "qadam":
            with pytest.raises(MisconfigurationException, match="Bagua QAdam can only accept one QAdamOptimizer"):
                trainer.strategy.configure_ddp()
        else:
            trainer.strategy.configure_ddp()


@RunIf(min_cuda_gpus=1, bagua=True)
def test_qadam_configuration(tmpdir):
    model = BoringModel4QAdam()
    bagua_strategy = BaguaStrategy(algorithm="qadam")
    trainer = Trainer(
        default_root_dir=tmpdir,
        fast_dev_run=1,
        strategy=bagua_strategy,
        accelerator="gpu",
        devices=1,
    )
    trainer.state.fn = TrainerFn.FITTING
    trainer.strategy.connect(model)
    trainer.lightning_module.trainer = trainer
    trainer.strategy.setup_optimizers(trainer)

    with mock.patch(
        "bagua.torch_api.data_parallel.bagua_distributed.BaguaDistributedDataParallel.__init__", return_value=None
    ), mock.patch("bagua.torch_api.communication.is_initialized", return_value=True):
        trainer.strategy.configure_ddp()


def test_bagua_not_available(monkeypatch):
    import pytorch_lightning.strategies.bagua as imports

    monkeypatch.setattr(imports, "_BAGUA_AVAILABLE", False)
    with mock.patch("torch.cuda.device_count", return_value=1):
        with pytest.raises(MisconfigurationException, match="you must have `Bagua` installed"):
            Trainer(strategy="bagua", accelerator="gpu", devices=1)<|MERGE_RESOLUTION|>--- conflicted
+++ resolved
@@ -45,8 +45,7 @@
     assert isinstance(trainer.strategy, BaguaStrategy)
 
 
-<<<<<<< HEAD
-@RunIf(min_gpus=2, bagua=True)
+@RunIf(min_cuda_gpus=2, bagua=True)
 def test_bagua_manual(tmpdir):
     class ManualBackwardModel(BoringModel):
         def __init__(self):
@@ -76,10 +75,7 @@
         assert torch.norm(param) < 3
 
 
-@RunIf(min_gpus=2, standalone=True, bagua=True)
-=======
 @RunIf(min_cuda_gpus=2, standalone=True, bagua=True)
->>>>>>> a6e9bc29
 def test_async_algorithm(tmpdir):
     model = BoringModel()
     bagua_strategy = BaguaStrategy(algorithm="async")
